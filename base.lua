--- conflicted
+++ resolved
@@ -108,13 +108,8 @@
 	self.cp.realisticDriving = true;
 	self.cp.canSwitchMode = false;
 	self.cp.multiSiloSelectedFillType = Fillable.FILLTYPE_UNKNOWN;
-<<<<<<< HEAD
-	
-=======
-	self.cp.stopForLoading = false;
 	courseplay:setSlippingStage(self, 0);
 
->>>>>>> 1b6bfdb5
 	self.cp.startAtPoint = courseplay.START_AT_NEAREST_POINT;
 
 
