--- conflicted
+++ resolved
@@ -485,14 +485,12 @@
 	self.cp.mode7GoBackBeforeUnloading = false
 	if self.cp.checkReverseValdityPrinted then
 		self.cp.checkReverseValdityPrinted = false
-<<<<<<< HEAD
+
 	end
 	self.cp.lastMode8UnloadTriggerId = nil
-=======
-	end;
+
 	self.cp.curSpeed = 0;
 
->>>>>>> 1b6bfdb5
 	self.motor.maxRpmOverride = nil;
 	self.cp.startWork = nil
 	self.cp.stopWork = nil
